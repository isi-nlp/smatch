--- conflicted
+++ resolved
@@ -1,10 +1,5 @@
 #!/usr/bin/env python
-<<<<<<< HEAD
 #  -*- coding: utf-8 -*-
-
-=======
-# -*- coding: utf-8 -*-
->>>>>>> 771dc135
 
 """
 AMR (Abstract Meaning Representation) structure
@@ -435,7 +430,6 @@
         print("No file given", file=ERROR_LOG)
         exit(1)
     amr_count = 1
-<<<<<<< HEAD
     for line in open(sys.argv[1]):
         cur_line = line.strip()
         if cur_line == "" or cur_line.startswith("#"):
@@ -443,15 +437,4 @@
         print("AMR", amr_count, file=DEBUG_LOG)
         current = AMR.parse_AMR_line(cur_line)
         current.output_amr()
-        amr_count += 1
-=======
-    with open(sys.argv[1]) as input_f:
-        while True:
-            cur_line = AMR.get_amr_line(input_f)
-            if cur_line == "":
-                break
-            print >> DEBUG_LOG, "AMR", amr_count
-            current = AMR.parse_AMR_line(cur_line)
-            current.output_amr()
-            amr_count += 1
->>>>>>> 771dc135
+        amr_count += 1